#include <iostream>
#include <typeinfo>
#include "RigidBody.h"
#include "RigidBodyType.h"
#include "RigidBodyController.h"
#include "Configuration.h"
#include "ComputeGridGrid.cuh"

#include <gsl/gsl_rng.h>
#include <gsl/gsl_randist.h>
#include <gsl/gsl_math.h>

#include "Debug.h"

#define gpuErrchk(ans) { gpuAssert((ans), __FILE__, __LINE__); }
inline void gpuAssert(cudaError_t code, const char *file, int line, bool abort=true) {
   if (code != cudaSuccess) {
      fprintf(stderr,"CUDA Error: %s %s %d\n", cudaGetErrorString(code), __FILE__, line);
      if (abort) exit(code);
   }
}


RigidBody::RigidBody(String name, const Configuration& cref, const RigidBodyType& tref, RigidBodyController* RBCref) 
    : name(name), c(&cref), t(&tref), RBC(RBCref), impulse_to_momentum(4.1867999435271e4) /*impulse_to_momentum(4.184e8f)*/ { init(); }
RigidBody::RigidBody(const RigidBody& rb)
    : name(rb.name), c(rb.c), t(rb.t), RBC(rb.RBC), impulse_to_momentum(4.1867999435271e4)/*impulse_to_momentum(4.184e8f)*/ { init(); }
void RigidBody::init() {
	// units "(kcal_mol/AA) * ns" "dalton AA/ns" * 4.184e+08	
	timestep = c->timestep;
	Temp = c->temperature * 0.0019872065f;
	// RBTODO: use temperature grids
	// tempgrid = c->temperatureGrid;
	position = t->initPos;

	// Orientation matrix that brings vector from the RB frame to the lab frame
	orientation = t->initRot;

        momentum = t->initMomentum;
        angularMomentum = t->initAngularMomentum;

	// Memory allocation for forces between particles and grids 
	const int& numGrids = t->numPotGrids;
	if (numGrids > 0) {
	    numParticles = new int[numGrids];
	    particles_d = new int*[numGrids];
	    particleForceStreams = new const cudaStream_t*[numGrids];

	    for (int i = 0; i < numGrids; ++i) {
		numParticles[i] = -1;
		const int& n = t->numParticles[i];
		if (n > 0) {
		    // gpuErrchk(cudaMalloc( &particles_d[i], 0.5*sizeof(int)*n )); // not sure why 0.5 was here; prolly bug
		    gpuErrchk(cudaMalloc( &particles_d[i], sizeof(int)*n )); // TODO: dynamically allocate memory as needed
		}
	    }
	} else {
	    numParticles = NULL;
	}
}

GPUManager RigidBody::gpuman = GPUManager();

//Boltzmann distribution
void RigidBody::Boltzmann(unsigned long int seed)
{

    gsl_rng *gslcpp_rng = gsl_rng_alloc(gsl_rng_default);
    //std::srand(time(NULL));
    gsl_rng_set (gslcpp_rng, seed);

    double sigma[4] = { sqrt(t->mass*Temp) * 2.046167135,sqrt(t->inertia.x*Temp) * 2.046167135, sqrt(t->inertia.y*Temp) * 2.046167135, sqrt(t->inertia.z*Temp) * 2.046167135 };

    //Vector3 rando = getRandomGaussVector();
    momentum = Vector3(gsl_ran_gaussian(gslcpp_rng,sigma[0]),gsl_ran_gaussian(gslcpp_rng,sigma[0]), gsl_ran_gaussian(gslcpp_rng,sigma[0]));

    angularMomentum.x = gsl_ran_gaussian(gslcpp_rng,sigma[1]);
    angularMomentum.y = gsl_ran_gaussian(gslcpp_rng,sigma[2]);
    angularMomentum.z = gsl_ran_gaussian(gslcpp_rng,sigma[3]);
    printf("%f\n", Temp);
    printf("%f\n", Temperature());
    gsl_rng_free(gslcpp_rng);
}

RigidBody::~RigidBody() {
	const int& numGrids = t->numPotGrids;
	for (int i = 0; i < numGrids; ++i) {
		const int& n = t->numParticles[i];
		if (n > 0) {
			gpuErrchk(cudaFree( particles_d[i] ));
		}
	}
	if (numParticles != NULL) {
		delete[] numParticles;
		delete[] particles_d;
		delete[] particleForceStreams;
	}
}

int RigidBody::appendNumParticleBlocks( std::vector<int>* blocks ) {
    int ret = 0;
    const int& numGrids = t->numPotGrids;
    for (int i = 0; i < numGrids; ++i) {
	numParticles[i] = -1;
	const int& n = t->numParticles[i];
	const int nb = (n/NUMTHREADS)+1; // max number of blocks
	if (n > 0) {
	    blocks->push_back(nb);
	    ret += nb;
	}
    }
    return ret;
}

void RigidBody::addForce(Force f) { 
	force += f; 
} 
void RigidBody::addTorque(Force torq) {
	torque += torq; 
}
void RigidBody::addEnergy(float e)
{
    energy += e;
}
void RigidBody::updateParticleList(Vector3* pos_d, BaseGrid* sys_d) {
	for (int i = 0; i < t->numPotGrids; ++i) {
		numParticles[i] = 0;
		int& tnp = t->numParticles[i];
		if (tnp > 0) {
			Vector3 gridCenter = t->potentialGrids[i].getCenter();
			float cutoff = gridCenter.length();
			cutoff += t->potentialGrids[i].getRadius();
			cutoff += c->pairlistDistance; 
		   
			int* tmp_d;
			gpuErrchk(cudaMalloc( &tmp_d, sizeof(int) ));
			gpuErrchk(cudaMemcpy( tmp_d, &numParticles[i], sizeof(int), cudaMemcpyHostToDevice ));

			int nb = floor(tnp/NUMTHREADS) + 1;
#if __CUDA_ARCH__ >= 300
			createPartlist<<<nb,NUMTHREADS>>>(pos_d, tnp, t->particles_d[i],
							tmp_d, particles_d[i],
							gridCenter + position, cutoff*cutoff, sys_d);
#else
			createPartlist<<<nb,NUMTHREADS,NUMTHREADS/WARPSIZE>>>(pos_d, tnp, t->particles_d[i],
							tmp_d, particles_d[i],
							gridCenter + position, cutoff*cutoff, sys_d);
#endif			
			gpuErrchk(cudaMemcpy(&numParticles[i], tmp_d, sizeof(int), cudaMemcpyDeviceToHost ));
			gpuErrchk(cudaFree( tmp_d ));
		}
	}
}

void RigidBody::callGridParticleForceKernel(Vector3* pos_d, Vector3* force_d, int s, float* energy, bool get_energy, int scheme, BaseGrid* sys, BaseGrid* sys_d, ForceEnergy* forcestorques_d, const std::vector<int>& forcestorques_offset, int& fto_idx) {
	// Apply the force and torque on the rigid body, and forces on particles
	
	// RBTODO: performance: consolidate CUDA stream management
	// loop over potential grids 
	for (int i = 0; i < t->numPotGrids; ++i) {
		if (numParticles[i] <= 0) continue;
		// const int nb = 500;
		/*
		  r: postion of particle in real space
		  B: grid Basis
		  o: grid origin
		  R: rigid body orientation
		  c: rigid body center

		  B': R.B 
		  c': R.o + c
		*/

		const cudaStream_t& stream = gpuman.get_next_stream();
		particleForceStreams[i] = &stream;

		Vector3 c =  getOrientation()*t->potentialGrids[i].getOrigin() + getPosition();
		Matrix3 B = (getOrientation()*t->potentialGrids[i].getBasis()).inverse();
		
		const int nb = (numParticles[i]/NUMTHREADS)+1;		
		computePartGridForce<<< nb, NUMTHREADS, NUMTHREADS*2*sizeof(ForceEnergy), stream >>>(
			pos_d, force_d, numParticles[i], particles_d[i],
			t->rawPotentialGrids_d[i],
			B, c, forcestorques_d+forcestorques_offset[fto_idx++], energy, get_energy, scheme, sys_d);
	}
}

void RigidBody::applyGridParticleForces(BaseGrid* sys, ForceEnergy* forcestorques, const std::vector<int>& forcestorques_offset, int& fto_idx) {
	// loop over potential grids 
	for (int i = 0; i < t->numPotGrids; ++i) {
		if (numParticles[i] <= 0) continue;
		const int nb = (numParticles[i]/NUMTHREADS)+1;
		Vector3 c =  getOrientation()*t->potentialGrids[i].getOrigin() + getPosition();

		// Sum and apply forces and torques
		//Vector3 f = Vector3(0.0f);
		ForceEnergy f = ForceEnergy(0.f,0.f);
		Vector3 torq = Vector3(0.0f);
		for (int k = 0; k < nb; ++k) {
		    int j = forcestorques_offset[fto_idx]+2*k;
		    f = f + forcestorques[j];
		    torq = torq + forcestorques[j+1].f;
		}
		++fto_idx;
	        //why the force points are at the origin of the potential?	
		torq = -torq + (sys->wrapDiff(getPosition()-c)).cross( f.f ); 
		addForce( -f.f );
		addTorque( torq );
                addEnergy( f.e );
	}
}

	/*===========================================================================\
	| Following "Algorithm for rigid-body Brownian dynamics" Dan Gordon, Matthew |
	|   Hoyles, and Shin-Ho Chung                                                |
	|   http://langevin.anu.edu.au/publications/PhysRevE_80_066703.pdf           |
	|                                                                            |
	|                                                                            |
	| BUT: assume diagonal friction tensor and no Wiener process / stochastic    |
	|   calculus then this is just the same as for translation                   |
	|                                                                            |
	|   < T_i(t) T_i(t) > = 2 kT friction inertia                                |
	|                                                                            |
	|   friction / kt = Diff                                                     |
	\===========================================================================*/
void RigidBody::addLangevin(Vector3 w1, Vector3 w2) 
{
    Vector3 transForceCoeff = Vector3::element_sqrt( 2. * Temp * t->mass*t->transDamping / timestep );
    Vector3  rotTorqueCoeff = Vector3::element_sqrt( 2. * Temp * Vector3::element_mult( t->inertia,t->rotDamping) / timestep );

    Force f = Vector3::element_mult(transForceCoeff,w1) -
              Vector3::element_mult(t->transDamping, orientation.transpose()*momentum) * 10000;
    
    Force torq = Vector3::element_mult(rotTorqueCoeff,w2) -
                 Vector3::element_mult(t->rotDamping, angularMomentum) * 10000;

    f = orientation * f;
    torq = orientation * torq;

    addForce(f);
    addTorque(torq);
}

  /*==========================================================================\
	| from: Dullweber, Leimkuhler, Maclachlan. Symplectic splitting methods for |
	| rigid body molecular dynamics. JCP 107. (1997)                            |
	| http://jcp.aip.org/resource/1/jcpsa6/v107/i15/p5840_s1                    |
	\==========================================================================*/
void RigidBody::integrateDLM(int startFinishAll) 
{
    Vector3 trans; // = *p_trans;
    //Matrix3 rot = Matrix3(1); // = *p_rot;

    if ( isnan(force.x) || isnan(torque.x) ) 
    {   
        // NaN check
        printf("Rigid Body force or torque was NaN!\n");
        exit(-1);
    }

    if (startFinishAll == 0 || startFinishAll == 2) 
    {
        // propogate momenta by half step
        momentum += 0.5f * timestep * force * impulse_to_momentum;
        angularMomentum += 0.5f * timestep * (orientation.transpose()*torque) * impulse_to_momentum;
    } 
    else if (startFinishAll == 1)
    {
        position += timestep * momentum / t->mass * 1e4; // update CoM a full timestep
        // update orientations a full timestep
        Matrix3 R; // represents a rotation about a principle axis
        R = Rx(0.5*timestep * angularMomentum.x / t->inertia.x * 1e4); // R1
        applyRotation(R);

        R = Ry(0.5*timestep * angularMomentum.y / t->inertia.y * 1e4); // R2
        applyRotation(R);
                        
        R = Rz(    timestep * angularMomentum.z / t->inertia.z * 1e4); // R3
        applyRotation(R);
                        
        R = Ry(0.5*timestep * angularMomentum.y / t->inertia.y * 1e4); // R4
        applyRotation(R);

        R = Rx(0.5*timestep * angularMomentum.x / t->inertia.x * 1e4); // R5
        applyRotation(R);               
        // TODO make this periodic
        // printf("det: %.12f\n", orientation.det());
        orientation = orientation.normalized();
        // orientation = orientation/orientation.det();
        // printf("det2: %.12f\n", orientation.det());
        // orientation = orientation/orientation.det(); // TODO: see if this can be somehow eliminated (wasn't in original DLM algorithm...)
    }
}
/* Following:
Brownian Dynamics Simulation of Rigid Particles of Arbitrary Shape in External Fields
Miguel X. Fernandes, José García de la Torre
*/

//Chris original implementation for Brownian motion
void RigidBody::integrate(int startFinishAll)
{
    // UNITS
    // Temp: kcal_mol
    // t->transDamping: (kcal_mol/AA) / (amu AA/ns)
    // t->mass: amu
    // diffusion: AA**2/ns

    //if (startFinishAll == 1) return;

    //Matrix3 rot = Matrix3(1); // = *p_rot;

    if ( isnan(force.x) || isnan(torque.x) ) 
    {
        printf("Rigid Body force or torque was NaN!\n");
        exit(-1);
    }
    //float Temp = 1;
    Vector3 diffusion    = Temp / (t->transDamping*t->mass); // TODO: assign diffusion in config file, or elsewhere
    //Vector3 diffusion    = Temp / (t->transDamping*t->mass);
    Vector3 rotDiffusion = Temp / (Vector3::element_mult(t->rotDamping,t->inertia));

    Vector3 rando  = getRandomGaussVector();
    Vector3 offset = Vector3::element_mult( (diffusion / Temp), orientation.transpose() * force ) * timestep +
                     Vector3::element_mult( Vector3::element_sqrt( 2.0f * diffusion * timestep), rando) ;

<<<<<<< HEAD
    position += orientation*offset;

=======
    position += offset;
>>>>>>> f15137b5
    rando = getRandomGaussVector();
    Vector3 rotationOffset = Vector3::element_mult( (rotDiffusion / Temp) , orientation.transpose() * torque * timestep) +
                             Vector3::element_mult( Vector3::element_sqrt( 2.0f * rotDiffusion * timestep), rando );

    // Consider whether a DLM-like decomposition of rotations is needed for time-reversibility
    orientation = orientation * (Rz(rotationOffset.z * 0.5) * Ry(rotationOffset.y * 0.5) * Rx(rotationOffset.x)
                              *  Ry(rotationOffset.y * 0.5) * Rz(rotationOffset.z * 0.5));
    //orientation = orientation * Rz(rotationOffset.z) * Ry(rotationOffset.y) * Rx(rotationOffset.x);
    orientation = orientation.normalized();
}
 
float RigidBody::Temperature()
{
    return (momentum.length2() / t->mass + 
            angularMomentum.x * angularMomentum.x / t->inertia.x + 
            angularMomentum.y * angularMomentum.y / t->inertia.y + 
            angularMomentum.z * angularMomentum.z / t->inertia.z) * 0.50 / Temp * (2.388458509e-1);
}

void RigidBody::applyRotation(const Matrix3& R) {
	angularMomentum = R * angularMomentum;
	// According to DLM, but rotations work the wrong way; I think DLM update is wrong
	// orientation = orientation * R.transpose(); 

	// This makes sense: apply a rotation in the body frame followed by a transformation from body to lab frame
	// Also works in statistical test
	// Consistent with www.archer.ac.uk/documentation/white-papers/lammps-elba/lammps-ecse.pdf
	orientation = orientation * R; 
        orientation.normalized();	
}

// Rotations about axes
// for very small angles 10^-8, cos^2+sin^2 != 1 
// concerned about the accumulation of errors in non-unitary transformations!
Matrix3 RigidBody::Rx(BigReal t) {
	BigReal qt = 0.25*t*t;  // for approximate calculations of sin(t) and cos(t)
	BigReal cos = (1-qt)/(1+qt);
	BigReal sin = t/(1+qt);

	return Matrix3(
		1.0f, 0.0f, 0.0f,
		0.0f,  cos, -sin,
		0.0f,  sin,  cos);
}
Matrix3 RigidBody::Ry(BigReal t) {
	BigReal qt = 0.25*t*t;  // for approximate calculations of sin(t) and cos(t)
	BigReal cos = (1-qt)/(1+qt);
	BigReal sin = t/(1+qt);

	return Matrix3(
		cos,  0.0f,  sin,
		0.0f, 1.0f, 0.0f,
		-sin, 0.0f,  cos);
}
Matrix3 RigidBody::Rz(BigReal t) {
	BigReal qt = 0.25*t*t;  // for approximate calculations of sin(t) and cos(t)
	BigReal cos = (1-qt)/(1+qt);
	BigReal sin = t/(1+qt);

	return Matrix3(
		cos,  -sin, 0.0f,
		sin,   cos, 0.0f,
		0.0f, 0.0f, 1.0f);
}
Matrix3 RigidBody::eulerToMatrix(const Vector3 e) {
	// convert euler angle input to rotation matrix
	// http://en.wikipedia.org/wiki/Rotation_formalisms_in_three_dimensions#Conversion_formulae_between_formalisms
	return Rz(e.z) * Ry(e.y) * Rx(e.x);
}<|MERGE_RESOLUTION|>--- conflicted
+++ resolved
@@ -323,12 +323,8 @@
     Vector3 offset = Vector3::element_mult( (diffusion / Temp), orientation.transpose() * force ) * timestep +
                      Vector3::element_mult( Vector3::element_sqrt( 2.0f * diffusion * timestep), rando) ;
 
-<<<<<<< HEAD
     position += orientation*offset;
 
-=======
-    position += offset;
->>>>>>> f15137b5
     rando = getRandomGaussVector();
     Vector3 rotationOffset = Vector3::element_mult( (rotDiffusion / Temp) , orientation.transpose() * torque * timestep) +
                              Vector3::element_mult( Vector3::element_sqrt( 2.0f * rotDiffusion * timestep), rando );
