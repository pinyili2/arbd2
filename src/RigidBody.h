--- conflicted
+++ resolved
@@ -77,15 +77,9 @@
               return Vector3( angularMomentum.x, angularMomentum.y, angularMomentum.z);
         }
 
-<<<<<<< HEAD
 	void updateParticleList(Vector3* pos_d, BaseGrid* sys_d);
-	void callGridParticleForceKernel(Vector3* pos_d, Vector3* force_d, int s, float* energy, bool get_energy, int scheme, BaseGrid* sys, BaseGrid* sys_d);
-	
-=======
-	void updateParticleList(Vector3* pos_d);
-	void callGridParticleForceKernel(Vector3* pos_d, Vector3* force_d, Vector3* forcestorques_d, const std::vector<int>& forcestorques_offset, int& fto_idx);
-	void applyGridParticleForces(Vector3* forcestorques, const std::vector<int>& forcestorques_offset, int& fto_idx);
->>>>>>> b2fcbe71
+	void callGridParticleForceKernel(Vector3* pos_d, Vector3* force_d, int s, float* energy, bool get_energy, int scheme, BaseGrid* sys, BaseGrid* sys_d, ForceEnergy* forcestorques_d, const std::vector<int>& forcestorques_offset, int& fto_idx);
+	void applyGridParticleForces(ForceEnergy* forcestorques, const std::vector<int>& forcestorques_offset, int& fto_idx);
 	
 	bool langevin;
 	Vector3 torque; // lab frame (except in integrate())
@@ -130,15 +124,7 @@
 	
 	int* numParticles;		  /* particles affected by potential grids */
 	int** particles_d;		 	
-<<<<<<< HEAD
-	ForceEnergy** particleForces;
-	Vector3** particleTorques;
-	ForceEnergy** particleForces_d;
-	Vector3** particleTorques_d;
-	
-=======
 	const cudaStream_t** particleForceStreams;
->>>>>>> b2fcbe71
 	
 	/*–––––––––––––––––––––––––––––––––––––––––.
 	| units "kcal_mol/AA * ns" "(AA/ns) * amu" |
