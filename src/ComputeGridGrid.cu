--- conflicted
+++ resolved
@@ -78,11 +78,7 @@
 				const int num, const int* __restrict__ particleIds, 
 				const RigidBodyGrid* __restrict__ u,
 				const Matrix3 basis_u_inv, const Vector3 origin_u,
-<<<<<<< HEAD
-				ForceEnergy* __restrict__ retForce, Vector3* __restrict__ retTorque, float* __restrict__ energy, bool get_energy, int scheme, BaseGrid* sys_d) {
-=======
-			  Vector3* __restrict__ retForceTorque) {
->>>>>>> b2fcbe71
+				ForceEnergy* __restrict__ retForceTorque, float* __restrict__ energy, bool get_energy, int scheme, BaseGrid* sys_d) {
 
 	extern __shared__ ForceEnergy s[];
 	ForceEnergy *force  = s;
@@ -132,13 +128,8 @@
 	}
 	
 	if (tid == 0) {
-<<<<<<< HEAD
-		retForce[blockIdx.x] = force[0];
-		retTorque[blockIdx.x] = torque[0].f;
-=======
 		retForceTorque[2*blockIdx.x] = force[0];
 		retForceTorque[2*blockIdx.x+1] = torque[0];
->>>>>>> b2fcbe71
 	}
 }
 
