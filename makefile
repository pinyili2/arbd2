### Paths, libraries, includes, options

# CUDA_PATH ?= /Developer/NVIDIA/CUDA-6.5
# CUDA_PATH ?= /software/cuda-toolkit-6.5-x86_64
CUDA_PATH ?= /usr/local/cuda-7.0

#CUDA_PATH ?= /usr/local/encap/cuda-5.5

include ./findcudalib.mk

INCLUDE = $(CUDA_PATH)/include

<<<<<<< HEAD
# DEBUG = -g
CC_FLAGS = -Wall -Wno-write-strings -I$(INCLUDE) $(DEBUG) -std=c++0x -pedantic
# NV_FLAGS = -g -G								#debug
EX_FLAGS = -O3 -m$(OS_SIZE)
# EX_FLAGS = -m$(OS_SIZE)
=======
DEBUG = -g -O0
CC_FLAGS = -Wall -Wno-write-strings -I$(INCLUDE) $(DEBUG) -std=c++0x -pedantic
NV_FLAGS = -g -G								#debug
# EX_FLAGS = -O3 -m$(OS_SIZE)
EX_FLAGS = -O0 -m$(OS_SIZE)
>>>>>>> 7772acfa

ifneq ($(MAVERICKS),)
    CC = $(CLANG)
    CC_FLAGS += -stdlib=libstdc++
    NV_FLAGS += -Xcompiler -arch -Xcompiler x86_64
else
    CC = $(GCC)
endif

ifneq ($(DARWIN),)
    LIBRARY = $(CUDA_PATH)/lib
else
    LIBRARY = $(CUDA_PATH)/lib64
endif


#CODE_10 := -gencode arch=compute_10,code=sm_10
#CODE_12 := -gencode arch=compute_12,code=sm_12
#CODE_20 := -gencode arch=compute_20,code=sm_20
CODE_20 := -arch=sm_20
#CODE_30 := -gencode arch=compute_30,code=sm_30
#CODE_35 := -gencode arch=compute_35,code=\"sm_35,compute_35\"

NV_FLAGS += $(CODE_10) $(CODE_12) $(CODE_20) $(CODE_30) $(CODE_35)

NVLD_FLAGS := $(NV_FLAGS) --device-link
NV_FLAGS += -rdc=true

LD_FLAGS = -L$(LIBRARY) -lcurand -lcudart -Wl,-rpath,$(LIBRARY)


### Sources
CC_SRC := $(wildcard *.cpp)
CC_SRC := $(filter-out runBrownTown.cpp, $(CC_SRC))
CU_SRC := $(wildcard *.cu)

CC_OBJ := $(patsubst %.cpp, %.o, $(CC_SRC))
CU_OBJ := $(patsubst %.cu, %.o, $(CU_SRC))


### Targets
EXEC = #@echo

TARGET = runBrownCUDA

all: $(TARGET)
	@echo "Done ->" $(TARGET)

$(TARGET): $(CU_OBJ) $(CC_OBJ) runBrownTown.cpp vmdsock.c imd.c imd.h
	$(EXEC) $(NVCC) $(NVLD_FLAGS) $(CU_OBJ) $(CC_OBJ) -o $(TARGET)_link.o
	$(EXEC) $(CC) $(CC_FLAGS) $(EX_FLAGS) runBrownTown.cpp vmdsock.c imd.c $(TARGET)_link.o $(CU_OBJ) $(CC_OBJ) $(LD_FLAGS)  -o $(TARGET)

# $(EXEC) $(NVCC) $(NVLD_FLAGS) $(CU_OBJ) -o $(TARGET)_link.o
# $(EXEC) $(CC) $(CC_FLAGS) $(LD_FLAGS) $(EX_FLAGS) runBrownTown.cpp vmdsock.c imd.c $(CU_OBJ) $(CC_OBJ) -o $(TARGET)

.SECONDEXPANSION:
$(CU_OBJ): %.o: %.cu $$(wildcard %.h) $$(wildcard %.cuh)
	$(EXEC) $(NVCC) $(NV_FLAGS) $(EX_FLAGS) -c $< -o $@

$(CC_OBJ): %.o: %.cpp %.h 
	$(EXEC) $(CC) $(CC_FLAGS) $(EX_FLAGS) -c $< -o $@

clean:
	$(EXEC) rm -f $(TARGET) $(CU_OBJ) $(CC_OBJ)<|MERGE_RESOLUTION|>--- conflicted
+++ resolved
@@ -10,19 +10,12 @@
 
 INCLUDE = $(CUDA_PATH)/include
 
-<<<<<<< HEAD
-# DEBUG = -g
+
+# DEBUG = -g -O0
 CC_FLAGS = -Wall -Wno-write-strings -I$(INCLUDE) $(DEBUG) -std=c++0x -pedantic
 # NV_FLAGS = -g -G								#debug
 EX_FLAGS = -O3 -m$(OS_SIZE)
-# EX_FLAGS = -m$(OS_SIZE)
-=======
-DEBUG = -g -O0
-CC_FLAGS = -Wall -Wno-write-strings -I$(INCLUDE) $(DEBUG) -std=c++0x -pedantic
-NV_FLAGS = -g -G								#debug
-# EX_FLAGS = -O3 -m$(OS_SIZE)
-EX_FLAGS = -O0 -m$(OS_SIZE)
->>>>>>> 7772acfa
+# EX_FLAGS = -O0 -m$(OS_SIZE)
 
 ifneq ($(MAVERICKS),)
     CC = $(CLANG)
