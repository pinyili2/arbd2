#pragma once

#include <vector>
#include <fstream>
/* #include "RandomCUDA.h" */
#include <cuda.h>
#include <cuda_runtime.h>
#include "useful.h"
<<<<<<< HEAD
#include "BaseGrid.h"
=======
#include "GPUManager.h"
>>>>>>> b2fcbe71

#define NUMSTREAMS 8

// #include "RigidBody.h"

class RigidBodyType;
class RigidBody;
class Configuration;
class ForceEnergy;
// class RandomCPU;
#include "RandomCPU.h"

// TODO: performance: create RigidBodyGridPair so pairlistdist check is done per grid pair, not per RB pair
class RigidBodyForcePair  {
	friend class RigidBodyController;

public:
	RigidBodyForcePair(RigidBodyType* t1, RigidBodyType* t2,
										 RigidBody* rb1, RigidBody* rb2,
					std::vector<int> gridKeyId1, std::vector<int> gridKeyId2, bool isPmf, int updatePeriod) :
	updatePeriod(updatePeriod), type1(t1), type2(t2), rb1(rb1), rb2(rb2),
		gridKeyId1(gridKeyId1), gridKeyId2(gridKeyId2), isPmf(isPmf)
		{
			printf("    Constructing RB force pair...\n");
			/* initialize(); */
			// printf("    done constructing RB force pair\n");
		}
	RigidBodyForcePair(const RigidBodyForcePair& o) :
		updatePeriod(o.updatePeriod), type1(o.type1), type2(o.type2), rb1(o.rb1), rb2(o.rb2),
		gridKeyId1(o.gridKeyId1), gridKeyId2(o.gridKeyId2), isPmf(o.isPmf) {
		printf("    Copying RB force pair...\n");
		/* initialize(); */
	}
	RigidBodyForcePair& operator=(RigidBodyForcePair& o) {
		printf("    Copying assigning RB force pair...\n");
		swap(*this,o);
		return *this;
	}	
	~RigidBodyForcePair();

	bool isWithinPairlistDist(BaseGrid* sys) const;	

private:
	int initialize();
	void swap(RigidBodyForcePair& a, RigidBodyForcePair& b);

	int updatePeriod;
	
	RigidBodyType* type1;
	RigidBodyType* type2;
	RigidBody* rb1;
	RigidBody* rb2;
	
	std::vector<int> gridKeyId1;
	std::vector<int> gridKeyId2;
	std::vector<int> numBlocks;

	bool isPmf;
	
	//std::vector<Vector3*> forces;
	//std::vector<Vector3*> forces_d;
	std::vector<ForceEnergy*> forces;
        std::vector<ForceEnergy*> forces_d;
	std::vector<Vector3*> torques;
	std::vector<Vector3*> torques_d;

	static int nextStreamID; 
	std::vector<int> streamID;
	static cudaStream_t* stream;
	static void createStreams();

	static int lastStreamID;
	static RigidBodyForcePair* lastRbForcePair;
	static int lastRbGridID;
	
	void callGridForceKernel(int pairId, int s,int scheme, BaseGrid* sys_d);
	void retrieveForcesForGrid(const int i);
	void processGPUForces(BaseGrid*);
	Matrix3 getBasis1(const int i);
	Matrix3 getBasis2(const int i);
	Vector3 getOrigin1(const int i);
	Vector3 getOrigin2(const int i);

	static GPUManager gpuman;
};

class RigidBodyController {
public:
	/* DEVICE RigidBodyController(const NamdState *s, int reductionTag, SimParameters *sp); */
	RigidBodyController();
        ~RigidBodyController();
	RigidBodyController(const Configuration& c, const char* outArg, unsigned long int seed, int repID);

        void AddLangevin();
        void SetRandomTorques();
	void integrate(int step);
        void integrateDLM(int step);
	void updateForces(Vector3* pos_d, Vector3* force_d, int s, float* energy, bool get_energy, int scheme, BaseGrid* sys, BaseGrid* sys_d);
	void updateParticleLists(Vector3* pos_d, BaseGrid* sys_d);
        void clearForceAndTorque(); 
        void KineticEnergy();
        void print(int step);
        //void printEnergyData(std::fstream &file);
        float getEnergy(float (RigidBody::*get)());
private:
	bool loadRBCoordinates(const char* fileName);
	void initializeForcePairs();

	//void print(int step);
	void printLegend(std::ofstream &file);
	void printData(int step, std::ofstream &file);
public:
	RigidBodyType** rbType_d;

	inline Vector3 getRandomGaussVector() {
	    return random->gaussian_vector();
	}
	/* RequireReduction *gridReduction; */
	
private:
	std::ofstream trajFile;
	
	const Configuration& conf;
	char outArg[128];
	
	RandomCPU* random;
	/* RequireReduction *gridReduction; */
	
	Vector3* trans; // would have made these static, but
	Matrix3* rot;  	// there are errors on rigidBody->integrate
	std::vector< std::vector<RigidBody> > rigidBodyByType;
	std::vector< RigidBodyForcePair > forcePairs;
<<<<<<< HEAD

        //float* rb_energy;	
=======
	
	Vector3* particleForces;
	Vector3* particleForces_d;
	std::vector<int> particleForceNumBlocks;
	std::vector<int> particleForce_offset;
	int totalParticleForceNumBlocks;
>>>>>>> b2fcbe71
	
};<|MERGE_RESOLUTION|>--- conflicted
+++ resolved
@@ -6,11 +6,8 @@
 #include <cuda.h>
 #include <cuda_runtime.h>
 #include "useful.h"
-<<<<<<< HEAD
 #include "BaseGrid.h"
-=======
 #include "GPUManager.h"
->>>>>>> b2fcbe71
 
 #define NUMSTREAMS 8
 
@@ -143,16 +140,11 @@
 	Matrix3* rot;  	// there are errors on rigidBody->integrate
 	std::vector< std::vector<RigidBody> > rigidBodyByType;
 	std::vector< RigidBodyForcePair > forcePairs;
-<<<<<<< HEAD
 
         //float* rb_energy;	
-=======
-	
-	Vector3* particleForces;
-	Vector3* particleForces_d;
+	ForceEnergy* particleForces;
+	ForceEnergy* particleForces_d;
 	std::vector<int> particleForceNumBlocks;
 	std::vector<int> particleForce_offset;
 	int totalParticleForceNumBlocks;
->>>>>>> b2fcbe71
-	
 };