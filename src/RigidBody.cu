--- conflicted
+++ resolved
@@ -43,32 +43,14 @@
 	const int& numGrids = t->numPotGrids;
 	numParticles = new int[numGrids];
 	particles_d = new int*[numGrids];
-<<<<<<< HEAD
-	//particleForces = new Vector3*[numGrids];
-	particleForces = new ForceEnergy*[numGrids];
-	particleTorques = new Vector3*[numGrids];
-	//particleForces_d = new Vector3*[numGrids];
-	particleForces_d = new ForceEnergy*[numGrids];
-	particleTorques_d = new Vector3*[numGrids];
-=======
 	particleForceStreams = new const cudaStream_t*[numGrids];
 
->>>>>>> b2fcbe71
 	for (int i = 0; i < numGrids; ++i) {
 	    numParticles[i] = -1;
 		const int& n = t->numParticles[i];
 		if (n > 0) {
 		    // gpuErrchk(cudaMalloc( &particles_d[i], 0.5*sizeof(int)*n )); // not sure why 0.5 was here; prolly bug
 		        gpuErrchk(cudaMalloc( &particles_d[i], sizeof(int)*n )); // TODO: dynamically allocate memory as needed
-<<<<<<< HEAD
-			//particleForces[i] = new Vector3[nb];
-                        particleForces[i] = new ForceEnergy[nb];
-			particleTorques[i] = new Vector3[nb];
-			//gpuErrchk(cudaMalloc( &particleForces_d[i], sizeof(Vector3)*nb ));
-			gpuErrchk(cudaMalloc( &particleForces_d[i], sizeof(ForceEnergy)*nb ));
-			gpuErrchk(cudaMalloc( &particleTorques_d[i], sizeof(Vector3)*nb ));
-=======
->>>>>>> b2fcbe71
 		}
 	}
 }
@@ -165,12 +147,8 @@
 		}
 	}
 }
-<<<<<<< HEAD
-
-void RigidBody::callGridParticleForceKernel(Vector3* pos_d, Vector3* force_d, int s, float* energy, bool get_energy, int scheme, BaseGrid* sys, BaseGrid* sys_d) {
-=======
-void RigidBody::callGridParticleForceKernel(Vector3* pos_d, Vector3* force_d, Vector3* forcestorques_d, const std::vector<int>& forcestorques_offset, int& fto_idx) {
->>>>>>> b2fcbe71
+
+void RigidBody::callGridParticleForceKernel(Vector3* pos_d, Vector3* force_d, int s, float* energy, bool get_energy, int scheme, BaseGrid* sys, BaseGrid* sys_d, ForceEnergy* forcestorques_d, const std::vector<int>& forcestorques_offset, int& fto_idx) {
 	// Apply the force and torque on the rigid body, and forces on particles
 	
 	// RBTODO: performance: consolidate CUDA stream management
@@ -195,51 +173,20 @@
 		Vector3 c =  getOrientation()*t->potentialGrids[i].getOrigin() + getPosition();
 		Matrix3 B = (getOrientation()*t->potentialGrids[i].getBasis()).inverse();
 		
-		// RBTODO: get energy
-<<<<<<< HEAD
-		// RBTODO: performance: Improve parellism here (use streams/events; overlap with other computations)
-		const int nb = (numParticles[i]/NUMTHREADS)+1;
-		
-		//Vector3* forces = particleForces[i];
-		ForceEnergy* forces = particleForces[i];
-		Vector3* torques = particleTorques[i];
-		//Vector3* forces_d = particleForces_d[i];
-		ForceEnergy* forces_d = particleForces_d[i];
-		Vector3* torques_d = particleTorques_d[i];
-
-		for (int k=0; k < nb; ++k) {
-			//forces[k] = Vector3(0.0f);
-			forces[k] = ForceEnergy(0.f);
-			torques[k] = Vector3(0.0f);
-		}
-		//gpuErrchk(cudaMemcpy(forces_d, forces, sizeof(Vector3)*nb, cudaMemcpyHostToDevice));
-		gpuErrchk(cudaMemcpy(forces_d, forces, sizeof(ForceEnergy)*nb, cudaMemcpyHostToDevice));
-		gpuErrchk(cudaMemcpy(torques_d, torques, sizeof(Vector3)*nb, cudaMemcpyHostToDevice));
-		
-		computePartGridForce<<< nb, NUMTHREADS,2*NUMTHREADS*sizeof(ForceEnergy)*nb >>>(
+		const int nb = (numParticles[i]/NUMTHREADS)+1;		
+		computePartGridForce<<< nb, NUMTHREADS, NUMTHREADS*2*sizeof(ForceEnergy), stream >>>(
 			pos_d, force_d, numParticles[i], particles_d[i],
 			t->rawPotentialGrids_d[i],
-			B, c, forces_d, torques_d, energy, get_energy, scheme, sys_d);
-		
-		//gpuErrchk(cudaMemcpy(forces, forces_d, sizeof(Vector3)*nb, cudaMemcpyDeviceToHost));
-		gpuErrchk(cudaMemcpy(forces, forces_d, sizeof(ForceEnergy)*nb, cudaMemcpyDeviceToHost));
-		gpuErrchk(cudaMemcpy(torques, torques_d, sizeof(Vector3)*nb, cudaMemcpyDeviceToHost));
-=======
-		const int nb = (numParticles[i]/NUMTHREADS)+1;		
-		computePartGridForce<<< nb, NUMTHREADS, NUMTHREADS*2*sizeof(Vector3), stream >>>(
-			pos_d, force_d, numParticles[i], particles_d[i],
-			t->rawPotentialGrids_d[i],
-			B, c, forcestorques_d+forcestorques_offset[fto_idx++]);
-	}
-}
-
-void RigidBody::applyGridParticleForces(Vector3* forcestorques, const std::vector<int>& forcestorques_offset, int& fto_idx) {
+			B, c, forcestorques_d+forcestorques_offset[fto_idx++], energy, get_energy, scheme, sys_d);
+	}
+}
+
+void RigidBody::applyGridParticleForces(ForceEnergy* forcestorques, const std::vector<int>& forcestorques_offset, int& fto_idx) {
 	// loop over potential grids 
 	for (int i = 0; i < t->numPotGrids; ++i) {
 		if (numParticles[i] <= 0) continue;
 		const int nb = (numParticles[i]/NUMTHREADS)+1;
 		Vector3 c =  getOrientation()*t->potentialGrids[i].getOrigin() + getPosition();
->>>>>>> b2fcbe71
 
 		// Sum and apply forces and torques
 		//Vector3 f = Vector3(0.0f);
@@ -247,19 +194,13 @@
 		Vector3 torq = Vector3(0.0f);
 		for (int k = 0; k < nb; ++k) {
 		    int j = forcestorques_offset[fto_idx]+2*k;
-			f = f + forcestorques[j];
-			torq = torq + forcestorques[j+1];
+		    f = f + forcestorques[j];
+		    torq = torq + forcestorques[j+1];
 		}
-<<<<<<< HEAD
+		++fto_idx;
 	        //why the force points are at the origin of the potential?	
 		torq = -torq + (sys->wrapDiff(getPosition()-c)).cross( f.f ); 
 		addForce( -f.f );
-=======
-		++fto_idx;
-
-		torq = -torq + (getPosition()-c).cross( f ); 
-		addForce( -f );
->>>>>>> b2fcbe71
 		addTorque( torq );
                 addEnergy( f.e );
 	}
