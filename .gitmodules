[submodule "extern/spdlog"]
	path = extern/spdlog
	url = https://github.com/gabime/spdlog.git
[submodule "extern/pybind11"]
	path = extern/pybind11
<<<<<<< HEAD
	url = https://github.com/pybind/pybind11.git
	branch = stable
[submodule "extern/Catch2"]
	path = extern/Catch2
	url = https://github.com/catchorg/Catch2.git
=======
	url = ../pybind11
	branch = stable
[submodule "spdlog"]
	path = spdlog
	url = https://github.com/gabime/spdlog.git
>>>>>>> 54be5b55
<|MERGE_RESOLUTION|>--- conflicted
+++ resolved
@@ -3,16 +3,5 @@
 	url = https://github.com/gabime/spdlog.git
 [submodule "extern/pybind11"]
 	path = extern/pybind11
-<<<<<<< HEAD
 	url = https://github.com/pybind/pybind11.git
-	branch = stable
-[submodule "extern/Catch2"]
-	path = extern/Catch2
-	url = https://github.com/catchorg/Catch2.git
-=======
-	url = ../pybind11
-	branch = stable
-[submodule "spdlog"]
-	path = spdlog
-	url = https://github.com/gabime/spdlog.git
->>>>>>> 54be5b55
+	branch = stable