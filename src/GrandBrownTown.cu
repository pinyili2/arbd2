--- conflicted
+++ resolved
@@ -788,22 +788,19 @@
                 delete[] coords;
                 delete[] atomIds;
         }
-        RBC.clearForceAndTorque();
-
-        if (imd_on && clientsock)
-            internal->setForceInternalOnDevice(imdForces); // TODO ensure replicas are mutually exclusive with IMD
-<<<<<<< HEAD
-	else
-	    gpuErrchk(cudaMemsetAsync((void*)(internal->getForceInternal_d()),0,num*numReplicas*sizeof(Vector3)));
-=======
+
         #ifdef _OPENMP
         omp_set_num_threads(4);
         #endif
         #pragma omp parallel for
         for(int i = 0; i < numReplicas; ++i) 
             RBC[i]->clearForceAndTorque();
-        gpuErrchk(cudaMemsetAsync((void*)(internal->getForceInternal_d()),0,num*numReplicas*sizeof(Vector3)));
->>>>>>> f15137b5
+        if (imd_on && clientsock)
+            internal->setForceInternalOnDevice(imdForces); // TODO ensure replicas are mutually exclusive with IMD
+	else {
+            gpuErrchk(cudaMemsetAsync((void*)(internal->getForceInternal_d()),0,num*numReplicas*sizeof(Vector3)));
+    	}
+
         if (interparticleForce)
         {
             // 'tabulatedPotential' - determines whether interaction is described with tabulated potentials or formulas
@@ -1706,19 +1703,11 @@
 // Record the ionic current flowing through the entire system
 void GrandBrownTown::writeCurrent(int repID, float t) const {
     return;
-<<<<<<< HEAD
-/*
-	FILE* out = fopen(outCurrFiles[repID].c_str(), "a");
-	fprintf(out, "%.10g %.10g %d\n", 0.5f*(t+timeLast), current(t), num);
-	fclose(out);
-*/
-=======
     /*
 	FILE* out = fopen(outCurrFiles[repID].c_str(), "a");
 	fprintf(out, "%.10g %.10g %d\n", 0.5f*(t+timeLast), current(t), num);
 	fclose(out);
     */
->>>>>>> f15137b5
 }
 
 
@@ -1726,11 +1715,7 @@
 // Record the ionic current in a segment -segZ < z < segZ
 void GrandBrownTown::writeCurrentSegment(int repID, float t, float segZ) const {
     return;
-<<<<<<< HEAD
-/*
-=======
     /*
->>>>>>> f15137b5
 	FILE* out = fopen(outCurrFiles[repID].c_str(), "a");
 	int i;
 	fprintf(out, "%.10g ", 0.5f * (t + timeLast));
@@ -1738,11 +1723,7 @@
 		fprintf(out, "%.10g ", currentSegment(t,segZ,i));
 	fprintf(out, "%d\n", num);
 	fclose(out);
-<<<<<<< HEAD
-*/
-=======
     */
->>>>>>> f15137b5
 }
 
 
