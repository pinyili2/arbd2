// Included in RigidBodyController.cu
#pragma once
#include "useful.h"
#define NUMTHREADS 128
#define WARPSIZE 32

class RigidBodyGrid;
class ForceEnergy;
class BaseGrid;

extern __global__
void computeGridGridForce(const RigidBodyGrid* rho, const RigidBodyGrid* u,
				const Matrix3 basis_rho, const Matrix3 basis_u_inv,
				const Vector3 origin_rho_minus_origin_u,
				ForceEnergy* retForce, Vector3 * retTorque, int scheme, BaseGrid* sys_d);

extern __global__
void computePartGridForce(const Vector3* __restrict__ pos, Vector3* particleForce,
				const int num, const int* __restrict__ particleIds,
				const RigidBodyGrid* __restrict__ u,
				const Matrix3 basis_u_inv, const Vector3 origin_u,
<<<<<<< HEAD
				ForceEnergy* __restrict__ retForce, Vector3* __restrict__ retTorque, float* energy, bool get_energy, int scheme, BaseGrid* sys_d);
=======
				Vector3* __restrict__ retForceTorque);
>>>>>>> b2fcbe71

extern __global__
void createPartlist(const Vector3* __restrict__ pos,
				const int numTypeParticles, const int* __restrict__ typeParticles_d,
				int* numParticles_d, int* particles_d,
				const Vector3 gridCenter, const float radius2, BaseGrid* sys_d);
	
extern __global__
void printRigidBodyGrid(const RigidBodyGrid* rho);<|MERGE_RESOLUTION|>--- conflicted
+++ resolved
@@ -19,11 +19,7 @@
 				const int num, const int* __restrict__ particleIds,
 				const RigidBodyGrid* __restrict__ u,
 				const Matrix3 basis_u_inv, const Vector3 origin_u,
-<<<<<<< HEAD
-				ForceEnergy* __restrict__ retForce, Vector3* __restrict__ retTorque, float* energy, bool get_energy, int scheme, BaseGrid* sys_d);
-=======
-				Vector3* __restrict__ retForceTorque);
->>>>>>> b2fcbe71
+				ForceEnergy* __restrict__ retForceTorque, float* energy, bool get_energy, int scheme, BaseGrid* sys_d);
 
 extern __global__
 void createPartlist(const Vector3* __restrict__ pos,
